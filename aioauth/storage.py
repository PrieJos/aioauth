"""
.. code-block:: python

    from aioauth import storage

Storage helper class for storing and retrieving client and resource
owner information. See the examples on the sidebar to view this in
action.

----
"""

import sys
from typing import TYPE_CHECKING, Optional, Generic

from .models import AuthorizationCode, Client, Token
from .types import CodeChallengeMethod, TokenType

from .requests import Request
from .types import UserType

<<<<<<< HEAD
if sys.version_info >= (3, 11):
    from typing import NotRequired, Unpack
else:
    from typing_extensions import NotRequired, Unpack

from typing import TypedDict as _TypedDict

# NOTE: workaround for generic TypedDict support
# https://github.com/python/cpython/issues/89026
if TYPE_CHECKING:

    class TypedDict(Generic[UserType], _TypedDict): ...

else:

    class TypedDict(Generic[UserType]): ...


class GetAuthorizationCodeArgs(TypedDict[UserType]):
    request: Request[UserType]
    client_id: str
    code: str


class GetClientArgs(TypedDict[UserType]):
    request: Request[UserType]
    client_id: str
    client_secret: NotRequired[Optional[str]]


class GetIdTokenArgs(TypedDict[UserType]):
    request: Request[UserType]
    client_id: str
    scope: str
    response_type: Optional[str]
    redirect_uri: str
    nonce: Optional[str]


class CreateAuthorizationCodeArgs(TypedDict[UserType]):
    request: Request[UserType]
    client_id: str
    scope: str
    response_type: str
    redirect_uri: str
    code_challenge_method: Optional[CodeChallengeMethod]
    code_challenge: Optional[str]
    code: str
    nonce: NotRequired[Optional[str]]


class CreateTokenArgs(TypedDict[UserType]):
    request: Request[UserType]
    client_id: str
    scope: str
    access_token: str
    refresh_token: str


class GetTokenArgs(TypedDict[UserType]):
    request: Request[UserType]
    client_id: str
    token_type: Optional[TokenType]  # default is "refresh_token"
    access_token: Optional[str]  # default is None
    refresh_token: Optional[str]  # default is None


class RevokeTokenArgs(TypedDict[UserType]):
    request: Request[UserType]
    client_id: str
    refresh_token: Optional[str]
    token_type: Optional[TokenType]
    access_token: Optional[str]


class TokenStorage(Generic[UserType]):
    async def create_token(self, **kwargs: Unpack[CreateTokenArgs[UserType]]) -> Token:
=======
class BaseStorage(Generic[TToken, TClient, TAuthorizationCode, TRequest]):
    async def create_token(
        self,
        request: TRequest,
        client_id: str,
        scope: str,
        access_token: str,
        refresh_token: Optional[str] = None,
    ) -> TToken:
>>>>>>> 64769d86
        """Generates a user token and stores it in the database.

        Used by:
            - `ResponseTypeToken`
            - `AuthorizationCodeGrantType`
            - `PasswordGrantType`
            - `ClientCredentialsGrantType`
            - `RefreshTokenGrantType`

        Warning:
            Generated token *must* be stored in the database.
        Note:
            Method is used by all core grant types, but only used for
            :py:class:`aioauth.response_type.ResponseTypeToken`.
        Args:
            request: An :py:class:`aioauth.requests.Request`.
            client_id: A user client ID.
            scope: The scopes for the token.
        Returns:
            The new generated :py:class:`aioauth.models.Token`.
        """
        raise NotImplementedError("Method create_token must be implemented")

    async def get_token(
        self, **kwargs: Unpack[GetTokenArgs[UserType]]
    ) -> Optional[Token]:
        """Gets existing token from the database.

        Note:
            Method is used by
            :py:class:`aioauth.server.AuthorizationServer`,  and by the
            grant type :py:class:`aioauth.grant_types.RefreshTokenGrantType`.
        Args:
            request: An :py:class:`aioauth.requests.Request`.
            client_id: A user client ID.
            access_token: The user access token.
            refresh_token: The user refresh token.
        Returns:
            An optional :py:class:`aioauth.models.Token` object.
        """
        raise NotImplementedError("Method get_token must be implemented")

    async def revoke_token(self, **kwargs: Unpack[RevokeTokenArgs[UserType]]) -> None:
        """Revokes a token from the database."""
        raise NotImplementedError


class AuthorizationCodeStorage(Generic[UserType]):
    async def create_authorization_code(
        self,
        **kwargs: Unpack[CreateAuthorizationCodeArgs[UserType]],
    ) -> AuthorizationCode:
        """Generates an authorization token and stores it in the database.

        Warning:
            Generated authorization token *must* be stored in the database.
        Note:
            This must is used by the response type
            :py:class:`aioauth.respose_type.ResponseTypeAuthorizationCode`.
        Args:
            request: An :py:class:`aioauth.requests.Request`.
            client_id: A user client ID.
            scope: The scopes for the token.
            response_type: An :py:class:`aioauth.types.ResponseType`.
            redirect_uri: The redirect URI.
            code_challenge_method: An :py:class:`aioauth.types.CodeChallengeMethod`.
            code_challenge: Code challenge string.
        Returns:
            An :py:class:`aioauth.models.AuthorizationCode` object.
        """
        raise NotImplementedError(
            "Method create_authorization_code must be implemented"
        )

    async def get_authorization_code(
        self,
        **kwargs: Unpack[GetAuthorizationCodeArgs[UserType]],
    ) -> Optional[AuthorizationCode]:
        """Gets existing authorization code from the database if it exists.

        Warning:
            If authorization code does not exists this function *must*
            return ``None`` to indicate to the validator that the
            requested authorization code does not exist or is invalid.
        Note:
            This method is used by the grant type
            :py:class:`aioauth.grant_type.AuthorizationCodeGrantType`.
        Args:
            request: An :py:class:`aioauth.requests.Request`.
            client_id: A user client ID.
            code: An authorization code.
        Returns:
            An optional :py:class:`aioauth.models.AuthorizationCode`.
        """
        raise NotImplementedError(
            "Method get_authorization_code must be implemented for AuthorizationCodeGrantType"
        )

    async def delete_authorization_code(
        self,
        **kwargs: Unpack[GetAuthorizationCodeArgs[UserType]],
    ) -> None:
        """Deletes authorization code from database.

        Note:
            This method is used by the grant type
            :py:class:`aioauth.grant_type.AuthorizationCodeGrantType`.
        Args:
            request: An :py:class:`aioauth.requests.Request`.
            client_id: A user client ID.
            code: An authorization code.
        """
        raise NotImplementedError(
            "Method delete_authorization_code must be implemented for AuthorizationCodeGrantType"
        )


class ClientStorage(Generic[UserType]):
    async def get_client(
        self,
        **kwargs: Unpack[GetClientArgs[UserType]],
    ) -> Optional[Client[UserType]]:
        """Gets existing client from the database if it exists.

        Warning:
            If client does not exists in database this method *must*
            return ``None`` to indicate to the validator that the
            requested ``client_id`` does not exist or is invalid.
        Note:
            This method is used by all core grant types, as well as
            all core response types.
        Args:
            request: An :py:class:`aioauth.requests.Request`.
            client_id: A user client ID.
            client_secret: An optional user client secret.
        Returns:
            An optional :py:class:`aioauth.models.Client` object.
        """
        raise NotImplementedError("Method get_client must be implemented")


class UserStorage(Generic[UserType]):
    async def get_user(self, request: Request[UserType]) -> Optional[UserType]:
        """Returns a user.

        Note:
            This method is used by the grant type
            :py:class:`aioauth.grant_type.PasswordGrantType`.
        Args:
            request: An :py:class:`aioauth.requests.Request`.
        Returns:
            Boolean indicating whether or not the user was authenticated
            successfully.
        """
        raise NotImplementedError("Method get_user must be implemented")


class IDTokenStorage(Generic[UserType]):
    async def get_id_token(
        self,
        **kwargs: Unpack[GetIdTokenArgs[UserType]],
    ) -> str:
        """Returns an id_token.
        For more information see `OpenID Connect Core 1.0 incorporating errata set 1 section 2 <https://openid.net/specs/openid-connect-core-1_0.html#IDToken>`_.

        Note:
            Method is used by response type :py:class:`aioauth.response_type.ResponseTypeIdToken`
            and :py:class:`aioauth.oidc.core.grant_type.AuthorizationCodeGrantType`.
        """
        raise NotImplementedError("get_id_token must be implemented.")


class BaseStorage(
    Generic[UserType],
    TokenStorage[UserType],
    AuthorizationCodeStorage[UserType],
    ClientStorage[UserType],
    UserStorage[UserType],
    IDTokenStorage[UserType],
): ...<|MERGE_RESOLUTION|>--- conflicted
+++ resolved
@@ -19,7 +19,6 @@
 from .requests import Request
 from .types import UserType
 
-<<<<<<< HEAD
 if sys.version_info >= (3, 11):
     from typing import NotRequired, Unpack
 else:
@@ -76,7 +75,7 @@
     client_id: str
     scope: str
     access_token: str
-    refresh_token: str
+    refresh_token: Optional[str]
 
 
 class GetTokenArgs(TypedDict[UserType]):
@@ -97,17 +96,6 @@
 
 class TokenStorage(Generic[UserType]):
     async def create_token(self, **kwargs: Unpack[CreateTokenArgs[UserType]]) -> Token:
-=======
-class BaseStorage(Generic[TToken, TClient, TAuthorizationCode, TRequest]):
-    async def create_token(
-        self,
-        request: TRequest,
-        client_id: str,
-        scope: str,
-        access_token: str,
-        refresh_token: Optional[str] = None,
-    ) -> TToken:
->>>>>>> 64769d86
         """Generates a user token and stores it in the database.
 
         Used by:
