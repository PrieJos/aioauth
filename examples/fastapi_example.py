--- conflicted
+++ resolved
@@ -6,10 +6,7 @@
 
 import json
 import html
-<<<<<<< HEAD
 import logging
-=======
->>>>>>> 301036b6
 from typing import Optional, cast
 
 from fastapi import FastAPI, Form, Request, Depends, Response
@@ -84,37 +81,18 @@
     """
     oauth2 authorization endpoint using aioauth
     """
+    # validate initial request and return error response (if supplied)
     oauthreq = await to_request(request)
-<<<<<<< HEAD
+    response = await oauth.validate_authorization_request(oauthreq)
+    if isinstance(response, OAuthResponse):
+        return to_response(response)
+    # redirect to login if user information is missing
     user = request.session.get("user", None)
-
-    response = await oauth.create_authorization_response(oauthreq)
-
-    # A demonstration example of request validation before checking the user's credentials.
-    # See a discussion here: https://github.com/aliev/aioauth/issues/101
-    if response.status_code >= 400:
-        content = f"""
-    <html>
-        <body>
-            <h3>{response.content['error']}</h3>
-            <p style="color: red">{response.content['description']}</p>
-        </body>
-    </html>
-        """
-        return HTMLResponse(content, status_code=response.status_code)
-
+    request.session["oauth"] = response
     if user is None:
-        request.session["oauth"] = oauthreq
-=======
-    auth_state = await oauth.validate_authorization_request(oauthreq)
-    if isinstance(auth_state, OAuthResponse):
-        return to_response(auth_state)
-    if "user" not in request.session:
-        request.session["oauth"] = auth_state
->>>>>>> 301036b6
         return RedirectResponse("/login")
-    response = await oauth.create_authorization_response(auth_state)
-    return to_response(response)
+    # otherwise redirect to approval
+    return RedirectResponse("/approve")
 
 
 @app.post("/oauth/tokenize")
@@ -190,15 +168,12 @@
     if "user" not in request.session:
         redirect = request.url_for("login")
         return RedirectResponse(redirect)
-<<<<<<< HEAD
-
-    oauth = request.session.get("oauth", None)
+    oauth: Optional[OAuthState] = request.session.get("oauth", None)
     if oauth:
-        oauthreq: OAuthRequest = request.session["oauth"]
         content = f"""
         <html>
             <body>
-                <h3>{oauthreq.query.client_id} would like permissions.</h3>
+                <h3>{oauth.request.query.client_id} would like permissions.</h3>
                 <form method="POST">
                     <button name="approval" value="0" type="submit">Deny</button>
                     <button name="approval" value="1" type="submit">Approve</button>
@@ -214,20 +189,6 @@
             </body>
         </html>
         """
-=======
-    state: OAuthState = request.session["oauth"]
-    content = f"""
-<html>
-    <body>
-        <h3>{state.request.query.client_id} would like permissions.</h3>
-        <form method="POST">
-            <button name="approval" value="0" type="submit">Deny</button>
-            <button name="approval" value="1" type="submit">Approve</button>
-        </form>
-    </body>
-</html>
-    """
->>>>>>> 301036b6
     return HTMLResponse(content)
 
 
@@ -240,17 +201,16 @@
     """
     scope approval form submission handler
     """
-<<<<<<< HEAD
-    oauthreq: OAuthRequest = request.session["oauth"]
-    oauthreq.extra["user"] = request.session["user"]
-=======
+    if "oauth" not in request.session:
+        return await approve(request)
     state: OAuthState = request.session["oauth"]
-    oauthreq: OAuthRequest = state.request
->>>>>>> 301036b6
+    state.request.extra["user"] = request.session["user"]
+    # remove oauth-session once approval/denial is given
+    request.session.pop("oauth", None)
     if not approval:
         # generate error response on deny
-        error = AccessDeniedError(oauthreq, "User rejected scopes")
-        response = build_error_response(error, oauthreq, skip_redirect_on_exc=())
+        error = AccessDeniedError(state.request, "User rejected scopes")
+        response = build_error_response(error, state.request, skip_redirect_on_exc=())
     else:
         # process authorize request
         response = await oauth.create_authorization_response(state)
