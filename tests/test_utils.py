--- conflicted
+++ resolved
@@ -52,15 +52,8 @@
 
 
 def test_list_to_scope():
-<<<<<<< HEAD
     assert enforce_str("") == ""  # type: ignore
     assert enforce_str(["read", "write"]) == "read write"
-=======
-    assert list_to_scope("") == ""  # type: ignore
-    assert list_to_scope(["read", "write"]) == "read write"
-    with pytest.raises(TypeError):
-        list_to_scope(1)  # type: ignore
->>>>>>> 0eea3256
 
 
 def test_scope_to_list():
@@ -82,7 +75,8 @@
 
     # Invalid authorization header
     request = Request(
-        headers=CaseInsensitiveDict({"authorization": ""}), method=RequestMethod.POST,
+        headers=CaseInsensitiveDict({"authorization": ""}),
+        method=RequestMethod.POST,
     )
     with pytest.raises(InvalidClientError):
         decode_auth_headers(request=request)
